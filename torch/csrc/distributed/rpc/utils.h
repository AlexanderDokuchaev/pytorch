--- conflicted
+++ resolved
@@ -16,7 +16,6 @@
 TORCH_API std::unique_ptr<RpcCommandBase> deserializeResponse(
     const Message& response);
 
-<<<<<<< HEAD
 // Given an RPC message received as a response over the wire, deserialize it
 // into the valid IValue if the message is for a script rpc result,
 // otherwise deserialize it into dummy none ivalue that will never be used.
@@ -25,7 +24,7 @@
     RpcCommandBase& rpc,
     MessageType messageType);
 TORCH_API IValue deserializeRespToIValue(const Message& message);
-=======
+
 // Note: format is subject to change and intended for RPCs.
 // For saving persistently to disk, use torch::save().
 TORCH_API std::string wireSerialize(
@@ -35,8 +34,6 @@
 TORCH_API std::pair<std::vector<char>, std::vector<at::Tensor>> wireDeserialize(
     const void* data,
     size_t data_size);
->>>>>>> f03c78d5
-
 } // namespace rpc
 } // namespace distributed
 } // namespace torch