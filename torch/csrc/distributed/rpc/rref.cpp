--- conflicted
+++ resolved
@@ -110,19 +110,6 @@
 
 template <typename T>
 UserRRef<T>::~UserRRef() {
-<<<<<<< HEAD
-  // TODO: queue this in RRefContext instead of doing it here.
-  auto& ctx = RRefContext::getInstance();
-  if (ctx.getWorkerId() != ownerId_) {
-    auto fm = ctx.agent()->send(
-        ctx.agent()->getWorkerInfo(ownerId_),
-        RRefUserDelete(rrefId_, forkId_).toMessage());
-
-    fm->addCallback(
-        [](const Message& /* unused */, const utils::FutureError* futErr) {
-          RRefContext::handleException(futErr);
-        });
-=======
   try {
     RRefContext::getInstance().delUser(ownerId_, rrefId_, forkId_);
   } catch (const std::exception& ex) {
@@ -133,7 +120,6 @@
     LOG(ERROR) << "Error occurred when deleting UserRRef instance, "
                << "RRefId = " << rrefId_ << ", ForkId = " << forkId_ << " : "
                << "unknown error";
->>>>>>> d6ddfab1
   }
 }
 
