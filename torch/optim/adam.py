import math
import torch
from .optimizer import Optimizer


class Adam(Optimizer):
    r"""Implements Adam algorithm.

    It has been proposed in `Adam: A Method for Stochastic Optimization`_.

    Arguments:
        params (iterable): iterable of parameters to optimize or dicts defining
            parameter groups
        lr (float, optional): learning rate (default: 1e-3)
        betas (Tuple[float, float], optional): coefficients used for computing
            running averages of gradient and its square (default: (0.9, 0.999))
        eps (float, optional): term added to the denominator to improve
            numerical stability (default: 1e-8)
        weight_decay (float, optional): weight decay (L2 penalty) (default: 0)
        amsgrad (boolean, optional): whether to use the AMSGrad variant of this
            algorithm from the paper `On the Convergence of Adam and Beyond`_
            (default: False)

    .. _Adam\: A Method for Stochastic Optimization:
        https://arxiv.org/abs/1412.6980
    .. _On the Convergence of Adam and Beyond:
        https://openreview.net/forum?id=ryQu7f-RZ
    """

    def __init__(self, params, lr=1e-3, betas=(0.9, 0.999), eps=1e-8,
                 weight_decay=0, amsgrad=False):
        if not 0.0 <= lr:
            raise ValueError("Invalid learning rate: {}".format(lr))
        if not 0.0 <= eps:
            raise ValueError("Invalid epsilon value: {}".format(eps))
        if not 0.0 <= betas[0] < 1.0:
            raise ValueError("Invalid beta parameter at index 0: {}".format(betas[0]))
        if not 0.0 <= betas[1] < 1.0:
            raise ValueError("Invalid beta parameter at index 1: {}".format(betas[1]))
        defaults = dict(lr=lr, betas=betas, eps=eps,
                        weight_decay=weight_decay, amsgrad=amsgrad)
        super(Adam, self).__init__(params, defaults)

    def __setstate__(self, state):
        super(Adam, self).__setstate__(state)
        for group in self.param_groups:
            group.setdefault('amsgrad', False)

    @torch.no_grad()
    def step(self, closure=None):
        """Performs a single optimization step.

        Arguments:
            closure (callable, optional): A closure that reevaluates the model
                and returns the loss.
        """
        loss = None
        if closure is not None:
            loss = closure()

        for group in self.param_groups:
            for p in group['params']:
                if p.grad is None:
                    continue
                grad = p.grad
                if grad.is_sparse:
                    raise RuntimeError('Adam does not support sparse gradients, please consider SparseAdam instead')
                amsgrad = group['amsgrad']

                state = self.state[p]

                # State initialization
                if len(state) == 0:
                    state['step'] = 0
                    # Exponential moving average of gradient values
<<<<<<< HEAD
                    state['exp_avg'] = torch.zeros_like(p)
                    # Exponential moving average of squared gradient values
                    state['exp_avg_sq'] = torch.zeros_like(p)
                    if amsgrad:
                        # Maintains max of all exp. moving avg. of sq. grad. values
                        state['max_exp_avg_sq'] = torch.zeros_like(p)
=======
                    state['exp_avg'] = torch.zeros_like(p.data, memory_format=torch.preserve_format)
                    # Exponential moving average of squared gradient values
                    state['exp_avg_sq'] = torch.zeros_like(p.data, memory_format=torch.preserve_format)
                    if amsgrad:
                        # Maintains max of all exp. moving avg. of sq. grad. values
                        state['max_exp_avg_sq'] = torch.zeros_like(p.data, memory_format=torch.preserve_format)
>>>>>>> 5771fd60

                exp_avg, exp_avg_sq = state['exp_avg'], state['exp_avg_sq']
                if amsgrad:
                    max_exp_avg_sq = state['max_exp_avg_sq']
                beta1, beta2 = group['betas']

                state['step'] += 1
                bias_correction1 = 1 - beta1 ** state['step']
                bias_correction2 = 1 - beta2 ** state['step']

                if group['weight_decay'] != 0:
                    grad = grad.add(group['weight_decay'], p)

                # Decay the first and second moment running average coefficient
                exp_avg.mul_(beta1).add_(1 - beta1, grad)
                exp_avg_sq.mul_(beta2).addcmul_(1 - beta2, grad, grad)
                if amsgrad:
                    # Maintains the maximum of all 2nd moment running avg. till now
                    torch.max(max_exp_avg_sq, exp_avg_sq, out=max_exp_avg_sq)
                    # Use the max. for normalizing running avg. of gradient
                    denom = (max_exp_avg_sq.sqrt() / math.sqrt(bias_correction2)).add_(group['eps'])
                else:
                    denom = (exp_avg_sq.sqrt() / math.sqrt(bias_correction2)).add_(group['eps'])

                step_size = group['lr'] / bias_correction1

                p.addcdiv_(-step_size, exp_avg, denom)

        return loss<|MERGE_RESOLUTION|>--- conflicted
+++ resolved
@@ -73,21 +73,12 @@
                 if len(state) == 0:
                     state['step'] = 0
                     # Exponential moving average of gradient values
-<<<<<<< HEAD
-                    state['exp_avg'] = torch.zeros_like(p)
+                    state['exp_avg'] = torch.zeros_like(p, memory_format=torch.preserve_format)
                     # Exponential moving average of squared gradient values
-                    state['exp_avg_sq'] = torch.zeros_like(p)
+                    state['exp_avg_sq'] = torch.zeros_like(p, memory_format=torch.preserve_format)
                     if amsgrad:
                         # Maintains max of all exp. moving avg. of sq. grad. values
-                        state['max_exp_avg_sq'] = torch.zeros_like(p)
-=======
-                    state['exp_avg'] = torch.zeros_like(p.data, memory_format=torch.preserve_format)
-                    # Exponential moving average of squared gradient values
-                    state['exp_avg_sq'] = torch.zeros_like(p.data, memory_format=torch.preserve_format)
-                    if amsgrad:
-                        # Maintains max of all exp. moving avg. of sq. grad. values
-                        state['max_exp_avg_sq'] = torch.zeros_like(p.data, memory_format=torch.preserve_format)
->>>>>>> 5771fd60
+                        state['max_exp_avg_sq'] = torch.zeros_like(p, memory_format=torch.preserve_format)
 
                 exp_avg, exp_avg_sq = state['exp_avg'], state['exp_avg_sq']
                 if amsgrad:
