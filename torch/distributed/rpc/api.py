<<<<<<< HEAD
from . import _invoke_rpc_builtin, _invoke_rpc_python_udf
from . import _invoke_remote_builtin, _invoke_remote_python_udf
from . import _invoke_rpc_script
from . import _start_rpc_agent
from . import _destroy_rref_context, _cleanup_python_rpc_handler
from . import WorkerInfo
from . import backend_registry
=======
from . import (
    RpcBackendOptions,
    WorkerInfo,
    _cleanup_python_rpc_handler,
    _destroy_rref_context,
    _invoke_remote_builtin,
    _invoke_remote_python_udf,
    _invoke_rpc_builtin,
    _invoke_rpc_python_udf,
    _start_rpc_agent,
    backend_registry,
)
>>>>>>> f03c78d5
from .internal import _internal_rpc_pickler, PythonUDF

import contextlib
import functools
import numbers
import sys
import torch
import torch.distributed as dist


_agent = None
# NB: Ignoring RRef leaks during shutdown. Without this, applications have to
# make sure there is no references to any RRef in the application code and
# Python GC has done its job to delete those RRefs. This is could result in bad
# debugging experiences especially when for large applications. Therefore, by
# default, we are going to ignore RRef leaks during shutdown. This is usually
# fine as shutdown means applications have done training and no longer care
# about states.
#
# To enable RRef leak checking, set this _ignore_rref_leak to False
_ignore_rref_leak = True
_default_pickler = _internal_rpc_pickler

@contextlib.contextmanager
def _use_rpc_pickler(rpc_pickler):
    r"""
    rpc_pickler: (.internal._InternalRPCPickler) Overrides the default RPC pickler
    """
    global _default_pickler
    _default_pickler = rpc_pickler
    try:
        yield
    finally:
        _default_pickler = _internal_rpc_pickler


def _require_initialized(func):
    @functools.wraps(func)
    def wrapper(*args, **kwargs):
        if _agent is None:
            raise RuntimeError(
                "RPC has not been initialized. Call "
                "torch.distributed.rpc.init_rpc first."
            )
        return func(*args, **kwargs)
    return wrapper


def _wait_all_workers():
    r"""
    Block until all local and remote RPC processes reach this method and wait
    for all outstanding work to complete. Every RPC process must call this
    method before exit to perform a graceful shutdown. This should be used to
    terminate the RPC framework, and there is no guarantee that the RPC
    framework will work after this method returns.
    """
    global _agent

    if _agent:
        _agent.join()

def shutdown(graceful=True):
    r"""
    Perform a shutdown of the RPC agent, and then destroy the RPC agent. This
    stops the local agent from  accepting outstanding requests, and shuts
    down the RPC framework by terminating all RPC threads. If graceful=True,
    then this will block until all local and remote RPC processes reach this
    method and wait for all outstanding work to complete. Otherwise, if
    graceful=False, then this is a local shutdown, and it does not wait for
    other RPC processes to reach this method.

    Arguments:
        graceful (bool): Whether to do a graceful shutdown or not. If True,
                         this will block until all local and remote RPC
                         processes have reached this method and wait for all
                         outstanding work to complete.

    Example::
        Make sure that ``MASTER_ADDRESS`` and ``MASTER_PORT`` are set properly
        on both workers. Refer to :meth:`~torch.distributed.init_process_group`
        API for more details. For example,

        >>> export MASTER_ADDRESS=localhost
        >>> export MASTER_port=5678

        Then run the following code in two different processes:

        >>> # On worker 0:
        >>> import torch
        >>> import torch.distributed.rpc as rpc
        >>> rpc.init_rpc("worker0", rank=0, world_size=2)
        >>> # do some work
        >>> result = rpc.rpc_sync("worker1", torch.add, args=(torch.ones(1), 1))
        >>> # ready to shutdown
        >>> rpc.shutdown()

        >>> # On worker 1:
        >>> import torch.distributed.rpc as rpc
        >>> rpc.init_rpc("worker1", rank=1, world_size=2)
        >>> # wait for worker 0 to finish work, and then shutdown.
        >>> rpc.shutdown()
    """
    global _agent
    if _agent:
        if graceful:
            _wait_all_workers()
        _destroy_rref_context(_ignore_rref_leak)
        _agent.shutdown()
        # clean up python rpc handler in shutdown(), see comments in
        # PythonRpcHandler::cleanup(), call it in python API because the
        # cleanup() function has python dependency, it assumes python
        # interpreter exists
        _cleanup_python_rpc_handler()
        _agent = None

# TODO: add a context manager to wrap _init_rpc_backend and shutdown
def _init_rpc_backend(
    backend=backend_registry.BackendType.PROCESS_GROUP,
    store=None,
    name=None,
    rank=-1,
    world_size=-1,
    rpc_backend_options=None,
):

    if sys.version_info < (3, 0):
        raise RuntimeError("RPC package does not support Python2.")

    _validate_rpc_args(backend, store, name, rank, world_size, rpc_backend_options)

    global _agent

    if _agent:
        raise RuntimeError("RPC is already initialized")

    # Initialize RPC.
    _agent = backend_registry.init_backend(
        backend,
        store=store,
        name=name,
        rank=rank,
        world_size=world_size,
        rpc_backend_options=rpc_backend_options,
    )
    _start_rpc_agent(_agent)


@_require_initialized
def get_worker_info(worker_name=None):
    r"""
    Get :class:`~torch.distributed.rpc.WorkerInfo` of a given worker name.
    Use this :class:`~torch.distributed.rpc.WorkerInfo` to avoid passing an
    expensive string on every invocation.

    Arguments:
        worker_name (str): the string name of a worker. If ``None``, return the
                           the id of the current worker. (default ``None``)

    Returns:
        :class:`~torch.distributed.rpc.WorkerInfo` instance for the given
        ``worker_name`` or :class:`~torch.distributed.rpc.WorkerInfo` of the
        current worker if ``worker_name`` is ``None``.
    """
    if worker_name:
        return _agent.get_worker_info(worker_name)
    else:
        return _agent.get_worker_info()


def _to_worker_info(name_or_info):
    if isinstance(name_or_info, WorkerInfo):
        return name_or_info
    elif isinstance(name_or_info, str):
        return get_worker_info(name_or_info)
    else:
        raise ValueError("Cannot get WorkerInfo from name".format(name_or_info))

def _validate_rpc_args(backend, store, name, rank, world_size, rpc_backend_options):
    type_mapping = {
        backend: backend_registry.BackendType,
        store: dist.Store,
        name: str,
        rank: numbers.Integral,
        world_size: numbers.Integral,
        rpc_backend_options: RpcBackendOptions,
    }
    for arg, arg_type in type_mapping.items():
        if not isinstance(arg, arg_type):
            raise RuntimeError(
                "Argument {} must be of type {} but got type {}".format(
                    arg, arg_type, type(arg)
                )
            )


@_require_initialized
def remote(to, func, args=None, kwargs=None):
    r"""
    Make a remote call to run ``func`` on worker ``to`` and return an
    :class:`~torch.distributed.rpc.RRef` to the result value immediately.
    Worker ``to`` will be the owner of the returned
    :class:`~torch.distributed.rpc.RRef`, and the worker calling ``remote`` is
    a user. The owner manages the global reference count of its
    :class:`~torch.distributed.rpc.RRef`, and the owner
    :class:`~torch.distributed.rpc.RRef` is only destructed when globally there
    are no living references to it.

    Arguments:
        to (str or WorkerInfo): id or name of the destination worker.
        func (callable): builtin functions (like :meth:`torch.add`).
        args (tuple): the argument tuple for the ``func`` invocation.
        kwargs (dict): is a dictionary of keyword arguments for the ``func``
                       invocation.

    Returns:
        A user :class:`~torch.distributed.rpc.RRef` instance to the result
        value. Use the blocking API :meth:`torch.distributed.rpc.RRef.to_here`
        to retrieve the result value locally.

    Example::
        Make sure that ``MASTER_ADDRESS`` and ``MASTER_PORT`` are set properly
        on both workers. Refer to :meth:`~torch.distributed.init_process_group`
        API for more details. For example,

        >>> export MASTER_ADDRESS=localhost
        >>> export MASTER_port=5678

        Then run the following code in two different processes:

        >>> # On worker 0:
        >>> import torch
        >>> import torch.distributed.rpc as rpc
        >>> rpc.init_rpc("worker0", rank=0, world_size=2)
        >>> rref1 = rpc.remote("worker1", torch.add, args=(torch.ones(2), 3))
        >>> rref2 = rpc.remote("worker1", torch.add, args=(torch.ones(2), 1))
        >>> x = rref1.to_here() + rref2.to_here()
        >>> rpc.shutdown()

        >>> # On worker 1:
        >>> import torch.distributed.rpc as rpc
        >>> rpc.init_rpc("worker1", rank=1, world_size=2)
        >>> rpc.shutdown()
    """
    qualified_name = torch.jit._find_builtin(func)

    args = args if args else ()
    kwargs = kwargs if kwargs else {}

    info = _to_worker_info(to)
    if qualified_name is not None:
        return _invoke_remote_builtin(
            _agent, info, qualified_name, *args, **kwargs)
    else:
        (pickled_python_udf, tensors) = _default_pickler.serialize(
            PythonUDF(func, args, kwargs))
        return _invoke_remote_python_udf(
            _agent, info, pickled_python_udf, tensors)


def _invoke_rpc(to, func, args=None, kwargs=None):
    if not callable(func):
        raise TypeError("function should be callable.")

    qualified_name = torch.jit._find_builtin(func)

    args = args if args else ()
    kwargs = kwargs if kwargs else {}

    info = _to_worker_info(to)
    if qualified_name is not None:
        fut = _invoke_rpc_builtin(
            _agent, info, qualified_name, *args, **kwargs
        )
    else:
        (pickled_python_udf, tensors) = _default_pickler.serialize(
            PythonUDF(func, args, kwargs))
        fut = _invoke_rpc_python_udf(
            _agent, info, pickled_python_udf, tensors)
    return fut


@_require_initialized
def rpc_sync(to, func, args=None, kwargs=None):
    r"""
    Make a blocking RPC call to run function ``func`` on worker ``to``. RPC
    messages are sent and received in parallel to execution of Python code. This
    method is thread-safe.

    Arguments:
        to (str or WorkerInfo): id or name of the destination worker.
        func (callable): any callable function. builtin functions (like
                         :meth:`torch.add`) can be sent over RPC more efficiently.
        args (tuple): the argument tuple for the ``func`` invocation.
        kwargs (dict): is a dictionary of keyword arguments for the ``func``
                       invocation.

    Returns:
        Returns the result of running ``func`` on ``args`` and ``kwargs``.

    Example::
        Make sure that ``MASTER_ADDRESS`` and ``MASTER_PORT`` are set properly
        on both workers. Refer to :meth:`~torch.distributed.init_process_group`
        API for more details. For example,

        >>> export MASTER_ADDRESS=localhost
        >>> export MASTER_port=5678

        Then run the following code in two different processes:

        >>> # On worker 0:
        >>> import torch
        >>> import torch.distributed.rpc as rpc
        >>> rpc.init_rpc("worker0", rank=0, world_size=2)
        >>> ret = rpc.rpc_sync("worker1", torch.add, args=(torch.ones(2), 3))
        >>> rpc.shutdown()

        >>> # On worker 1:
        >>> import torch.distributed.rpc as rpc
        >>> rpc.init_rpc("worker1", rank=1, world_size=2)
        >>> rpc.shutdown()
    """
    fut = _invoke_rpc(to, func, args, kwargs)
    return fut.wait()


@_require_initialized
def rpc_async(to, func, args=None, kwargs=None):
    r"""
    Make a non-blocking RPC call to run function ``func`` on worker ``to``. RPC
    messages are sent and received in parallel to execution of Python code. This
    method is thread-safe. This method will immediately return a
    Future that can be awaited on.

    Arguments:
        to (str or WorkerInfo): id or name of the destination worker.
        func (callable): any callable function. builtin functions (like
                         :meth:`torch.add`) can be sent over RPC more efficiently.
        args (tuple): the argument tuple for the ``func`` invocation.
        kwargs (dict): is a dictionary of keyword arguments for the ``func``
                       invocation.

    Returns:
        Returns a Future<Message> object that can be waited
        on. When completed, the return value of ``func`` on ``args`` and
        ``kwargs`` can be retrieved from the Future<Message> object.

    Example::
        Make sure that ``MASTER_ADDRESS`` and ``MASTER_PORT`` are set properly
        on both workers. Refer to :meth:`~torch.distributed.init_process_group`
        API for more details. For example,

        >>> export MASTER_ADDRESS=localhost
        >>> export MASTER_port=5678

        Then run the following code in two different processes:

        >>> # On worker 0:
        >>> import torch
        >>> import torch.distributed.rpc as rpc
        >>> rpc.init_rpc("worker0", rank=0, world_size=2)
        >>> fut1 = rpc.rpc_async("worker1", torch.add, args=(torch.ones(2), 3))
        >>> fut2 = rpc.rpc_async("worker1", min, args=(1, 2))
        >>> result = fut1.wait() + fut2.wait()
        >>> rpc.shutdown()

        >>> # On worker 1:
        >>> import torch.distributed.rpc as rpc
        >>> rpc.init_rpc("worker1", rank=1, world_size=2)
        >>> rpc.shutdown()
    """
    fut = _invoke_rpc(to, func, args, kwargs)
    return fut


# All below private APIs are for making rpc torch script call.
# Right now, rpc torch script call requires qualified_name to look up
# compliation unit function, so rpc torch script call APIs are different
# from rpc APIs for python call and built in operator call.
# These private APIs are subject to be merged with above public rpc APIs when
# jit supports torch script funciton to be a jit type.
@_require_initialized
def _rpc_sync(to, qualified_name, args=None, kwargs=None):
    r"""
    Make a blocking RPC call to run function ``func`` on worker ``to``. RPC
    messages are sent and received in parallel to execution of Python code. This
    method is thread-safe.

    Arguments:
        to (str): name of the destination worker.
        qualified_name (str): python function annotated with @torch.jit.script
                              (like ``moduleName::torchScriptFuncName``)
                              can be sent over RPC more efficiently.
        args (tuple): the argument tuple for the ``func`` invocation.
        kwargs (dict): is a dictionary of keyword arguments for the ``func``
                       invocation.

    Returns:
        Returns the result of running ``func``on ``args`` and ``kwargs``.

    Example::
        On worker 0:
        >>> import torch.distributed as dist
        >>> import torch.distributed.rpc as rpc
        >>> dist.init_process_group(backend='gloo', rank=0, world_size=2)
        >>> rpc.init_model_parallel("worker0")
        >>> ret = rpc.rpc_sync("worker1", "myModule::myTorchScriptFunc", args=(torch.ones(2), 3))
        >>> rpc.join_rpc()

        On worker 1:
        >>> import torch.distributed as dist
        >>> import torch.distributed.rpc as rpc
        >>> dist.init_process_group(backend='gloo', rank=1, world_size=2)
        >>> rpc.init_model_parallel("worker1")
        >>> rpc.join_rpc()
    """
    args = args if args else ()
    kwargs = kwargs if kwargs else {}
    fut = _invoke_rpc_script(to, qualified_name, *args, **kwargs)
    return fut.wait()


@_require_initialized
def _rpc_async(to, qualified_name, args=None, kwargs=None):
    r"""
    Make a non-blocking RPC call to run function ``func`` on worker ``to``. RPC
    messages are sent and received in parallel to execution of Python code. This
    method is thread-safe. This method will immediately return a
    Future<Message> that can be awaited on.

    Arguments:
        to (str): name of the destination worker.
        qualified_name (str): python function annotated with @torch.jit.script
                              (like ``moduleName::torchScriptFuncName``)
                              can be sent over RPC more efficiently.
        args (tuple): the argument tuple for the ``func`` invocation.
        kwargs (dict): is a dictionary of keyword arguments for the ``func``
                       invocation.

    Returns:
        Returns a PythonFutureWrapper object that can be waited
        on. When completed, the return value of ``func`` on ``args`` and
        ``kwargs`` can be retrieved from the PythonFutureWrapper object.

    Example::

        On worker 0:
        >>> import torch.distributed as dist
        >>> import torch.distributed.rpc as rpc
        >>> dist.init_process_group(backend='gloo', rank=0, world_size=2)
        >>> rpc.init_model_parallel("worker0")
        >>> worker1 = rpc.get_worker_id("worker1")
        >>> fut1 = rpc.rpc_async(worker1, "myModule::myTorchScriptFunc", args=(torch.ones(2), 3))
        >>> fut2 = rpc.rpc_async(worker1, "myModule::myTorchScriptFunc", args=(1, 2))
        >>> result = fut1.wait() + fut2.wait()
        >>> rpc.join_rpc()

        On worker 1:
        >>> import torch.distributed as dist
        >>> import torch.distributed.rpc as rpc
        >>> dist.init_process_group(backend='gloo', rank=1, world_size=2)
        >>> rpc.init_model_parallel("worker1")
        >>> rpc.join_rpc()
    """
    args = args if args else ()
    kwargs = kwargs if kwargs else {}
    fut = _invoke_rpc_script(to, qualified_name, *args, **kwargs)
    return fut<|MERGE_RESOLUTION|>--- conflicted
+++ resolved
@@ -1,12 +1,3 @@
-<<<<<<< HEAD
-from . import _invoke_rpc_builtin, _invoke_rpc_python_udf
-from . import _invoke_remote_builtin, _invoke_remote_python_udf
-from . import _invoke_rpc_script
-from . import _start_rpc_agent
-from . import _destroy_rref_context, _cleanup_python_rpc_handler
-from . import WorkerInfo
-from . import backend_registry
-=======
 from . import (
     RpcBackendOptions,
     WorkerInfo,
@@ -16,10 +7,10 @@
     _invoke_remote_python_udf,
     _invoke_rpc_builtin,
     _invoke_rpc_python_udf,
+    _invoke_rpc_script,
     _start_rpc_agent,
     backend_registry,
 )
->>>>>>> f03c78d5
 from .internal import _internal_rpc_pickler, PythonUDF
 
 import contextlib
